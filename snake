--- conflicted
+++ resolved
@@ -32,17 +32,13 @@
     subprocess.run(["python", "setup.py", "sdist", "bdist_wheel"])
 
 
-<<<<<<< HEAD
-def doLintTask():
-    subprocess.run(["flake8", "--ignore", "E302,E305,E501", "lta"])
-=======
 def doLintTask() -> None:
-    subprocess.run(["flake8", "tests"])
+    flake8_ignore = "E302,E305,E501"
+    subprocess.run(["flake8", "--ignore", flake8_ignore, "tests"])
     # TODO: Maybe when pytest has a library stub
     # subprocess.run(["mypy", "--strict", "tests"])
-    subprocess.run(["flake8", "lta"])
+    subprocess.run(["flake8", "--ignore", flake8_ignore, "lta"])
     subprocess.run(["mypy", "--strict", "lta"])
->>>>>>> 569b9157
 
 
 def doRebuildTask() -> None:
