--- conflicted
+++ resolved
@@ -3,10 +3,18 @@
 from typing import Dict
 import os
 from typing import Sequence
+from typing import Tuple
+from typing import Union
 
-<<<<<<< HEAD
-def from_environment(keys):
-    NA = (0,) # use a tuple so 'is' operator works correctly
+# we use a Tuple as a pseudo-None, so instead of Optional[str]...
+NotQuiteOptional = Union[str, Tuple[int]]
+NotQuiteOptionalDict = Dict[str, NotQuiteOptional]
+# all the different ways we can request environment variable substitution
+KeySpec = Union[str, Sequence[str], NotQuiteOptionalDict]
+
+
+def from_environment(keys: KeySpec) -> NotQuiteOptionalDict:
+    NA = (0,)  # use a tuple so 'is' operator works correctly
     if isinstance(keys, str):
         keys = {keys: NA}
     elif isinstance(keys, list):
@@ -18,16 +26,5 @@
         if key in os.environ:
             config[key] = os.environ[key]
         elif config[key] is NA:
-=======
-
-def from_environment(keys: Sequence[str]) -> Dict[str, str]:
-    if isinstance(keys, str):
-        keys = [keys]
-    if not isinstance(keys, list):
-        raise TypeError("keys: Expected list of strings")
-    config = {}
-    for key in keys:
-        if key not in os.environ:
->>>>>>> 836d50a0
             raise OSError(f"Missing environment variable '{key}'")
     return config