--- conflicted
+++ resolved
@@ -9,14 +9,10 @@
 # is zero for an official release, positive for a development branch,
 # or negative for a release candidate or beta (after the base version
 # number has been incremented)
-<<<<<<< HEAD
-__version__ = "0.41.6"
-=======
 __version__ = "0.41.10"
->>>>>>> b8da064e
 version_info = (
     int(__version__.split(".")[0]),
     int(__version__.split(".")[1]),
     int(__version__.split(".")[2]),
     0,
-)+)
