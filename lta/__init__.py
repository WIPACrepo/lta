--- conflicted
+++ resolved
@@ -9,10 +9,5 @@
 # is zero for an official release, positive for a development branch,
 # or negative for a release candidate or beta (after the base version
 # number has been incremented)
-<<<<<<< HEAD
-__version__ = '0.40.0'
-version_info = (0, 40, 0, 0)
-=======
 __version__ = '0.41.0'
-version_info = (0, 41, 0, 0)
->>>>>>> 24ef7cdf
+version_info = (0, 41, 0, 0)